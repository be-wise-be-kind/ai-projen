# Purpose: AI navigation index for ai-projen repository
# Scope: Repository structure, available resources, commands, and documentation
# Overview: Provides AI agents with a quick reference to navigate the ai-projen repository structure,
#     locate key files, understand available commands, and access documentation. Essential for AI agents
#     to quickly orient themselves when working on the framework or understanding how to use it.

version: "1.0"
project:
  name: ai-projen
  type: plugin-framework
  purpose: Create AI-ready repositories through composable plugins
  status: in-development
  version: "0.1.0"

structure:
  orchestrators:
    location: .ai/howto/
    description: Workflow guides for repository setup and capability management
    files:
      - how-to-create-new-ai-repo.md
      - how-to-upgrade-to-ai-repo.md
      - how-to-add-capability.md
    routing: See AGENTS.md "Task Routing" section for intent-based selection

  plugins:
    location: plugins/
    categories:
      foundation: Universal plugins (ai-folder)
      languages: Language-specific tooling (Python, TypeScript)
      infrastructure: Deployment tools (Docker, CI/CD, IaC)
      standards: Quality enforcement (Security, Documentation)
    manifest: plugins/PLUGIN_MANIFEST.yaml
    total_stable: 9
    total_planned: 8

  documentation:
    location: .ai/docs/
    files:
      - PROJECT_CONTEXT.md
      - PLUGIN_ARCHITECTURE.md
      - PLUGIN_DISCOVERY.md
      - PLUGIN_GIT_WORKFLOW_STANDARD.md
      - MANIFEST_VALIDATION.md
      - AGENTS_MD_EXTENSIBILITY.md
      - DEVELOPMENT_ENVIRONMENT_PHILOSOPHY.md
      - FILE_HEADER_STANDARDS.md
      - HOWTO_STANDARDS.md
      - HOWTO_INTEGRATION.md
      - PR7.7_HOWTO_FRAMEWORK_SUMMARY.md

    plugin_docs:
      react_python_fullstack:
<<<<<<< HEAD
        location: plugins/applications/react-python-fullstack/ai-content/docs/react-python-fullstack/
        terraform_docs:
          - TERRAFORM_ARCHITECTURE.md
          - DEPLOYMENT_GUIDE.md
          - INFRASTRUCTURE_PRINCIPLES.md
        description: Terraform infrastructure architecture and deployment documentation
=======
        location: plugins/applications/react-python-fullstack/ai-content/docs/
        ui_docs:
          - UI_ARCHITECTURE.md
          - STYLING_SYSTEM.md
          - COMPONENT_PATTERNS.md
        ui_description: UI scaffold architecture, styling system, and component patterns
        terraform_docs:
          - react-python-fullstack/TERRAFORM_ARCHITECTURE.md
          - react-python-fullstack/DEPLOYMENT_GUIDE.md
          - react-python-fullstack/INFRASTRUCTURE_PRINCIPLES.md
        terraform_description: Terraform infrastructure architecture and deployment documentation
>>>>>>> 9c141782

  howto:
    location: .ai/howto/

    orchestration:
      description: Workflow guides for repository setup and capability addition
      files:
        - how-to-create-new-ai-repo.md
        - how-to-upgrade-to-ai-repo.md
        - how-to-add-capability.md

    plugin_creation:
      description: Guides for creating new plugins
      files:
        - how-to-create-a-template.md
        - how-to-create-a-language-plugin.md
        - how-to-create-an-infrastructure-plugin.md
        - how-to-create-a-standards-plugin.md (in .ai/docs/)

    plugin_usage:
      description: Guides for using existing plugins
      files:
        - how-to-discover-and-install-plugins.md

    framework:
      standards: .ai/docs/HOWTO_STANDARDS.md
      integration: .ai/docs/HOWTO_INTEGRATION.md
      template: .ai/templates/HOW_TO_TEMPLATE.md
      purpose: AI-agent-focused step-by-step guides for common tasks

    plugin_howtos:
      languages:
        location: plugins/languages/[plugin]/howtos/
        template: plugins/languages/_template/howtos/HOWTO_TEMPLATE.md
        index: plugins/languages/_template/howtos/README.md

      infrastructure:
        location: plugins/infrastructure/[category]/[plugin]/howtos/
        template: plugins/infrastructure/[category]/_template/howtos/HOWTO_TEMPLATE.md
        index: plugins/infrastructure/[category]/_template/howtos/README.md

      standards:
        location: plugins/standards/[plugin]/howtos/
        template: plugins/standards/_template/howtos/HOWTO_TEMPLATE.md
        index: plugins/standards/_template/howtos/README.md

      applications:
        react_python_fullstack:
<<<<<<< HEAD
          location: plugins/applications/react-python-fullstack/ai-content/howtos/react-python-fullstack/
          terraform_howtos:
            - how-to-manage-terraform-infrastructure.md
            - how-to-deploy-to-aws.md
            - how-to-setup-terraform-workspaces.md
          description: Terraform deployment and infrastructure management for fullstack apps
=======
          location: plugins/applications/react-python-fullstack/ai-content/howtos/
          ui_howtos:
            - how-to-modify-hero-section.md
            - how-to-add-hero-card.md
            - how-to-add-tab.md
            - how-to-modify-tab-content.md
            - how-to-add-principle-card.md
          ui_description: UI scaffold customization guides for hero banner, tabs, and principles
          terraform_howtos:
            - react-python-fullstack/how-to-manage-terraform-infrastructure.md
            - react-python-fullstack/how-to-deploy-to-aws.md
            - react-python-fullstack/how-to-setup-terraform-workspaces.md
          terraform_description: Terraform deployment and infrastructure management for fullstack apps
>>>>>>> 9c141782

    discovery:
      # How AI agents discover available how-tos
      - Check plugin manifest for howtos section
      - Read plugin's howtos/README.md for index
      - Search .ai/index.yaml for project-level how-tos
      - Reference AGENTS.md for categorized how-to links

  templates:
    location: .ai/templates/
    files:
      - HOW_TO_TEMPLATE.md (template for creating how-to guides)
      - TEMPLATE_FILE_TEMPLATE.md (meta-template for creating template files)
      - roadmap-progress-tracker.md.template (roadmap progress tracking and AI agent handoff)
      - roadmap-pr-breakdown.md.template (feature breakdown into atomic PRs)
      - roadmap-ai-context.md.template (comprehensive feature context for AI agents)
      - hero-card.tsx.template (template for adding hero cards to HomePage)
      - tab-component.tsx.template (template for creating new tab components)
      - principle-card.ts.template (template for adding principle cards to PrinciplesBanner)

    purpose: Reusable file templates for code generation and consistency

    template_types:
      how_to_guides: HOW_TO_TEMPLATE.md
      template_creation: TEMPLATE_FILE_TEMPLATE.md
      roadmap_planning:
        - roadmap-progress-tracker.md.template (required - tracks current state)
        - roadmap-pr-breakdown.md.template (required for multi-PR features)
        - roadmap-ai-context.md.template (optional - architectural context)

    plugin_templates:
      foundation: plugins/foundation/ai-folder/ai-content/templates/
      languages: plugins/languages/*/templates/
      infrastructure: plugins/infrastructure/*/*/templates/
      standards: plugins/standards/*/templates/

    template_standards:
      header_requirements: .ai/docs/FILE_HEADER_STANDARDS.md (Template Files section)
      creation_guide: .ai/howto/how-to-create-a-template.md
      naming_convention: "*.{ext}.template"

    placeholder_conventions:
      snake_case: "{{VARIABLE_NAME}} - for file/module/variable names"
      PascalCase: "{{ClassName}} - for class/component/type names"
      camelCase: "{{functionName}} - for function/method/property names"
      SCREAMING_SNAKE: "{{CONSTANT_NAME}} - for constants/env vars"
      kebab-case: "{{file-name}} - for URLs/CSS/file paths"

  roadmap:
    location: roadmap/ai_projen_implementation/
    files:
      - PROGRESS_TRACKER.md
      - AI_CONTEXT.md
      - PR_BREAKDOWN.md

commands:
  # Development commands (when plugins are built)
  test: "make test-all (coming soon)"
  lint: "make lint-all (coming soon)"
  validate: "make validate-manifest (coming soon)"

entry_points:
  primary: AGENTS.md (AI agent entry point with task routing)
  new_repo: .ai/howto/how-to-create-new-ai-repo.md
  upgrade_repo: .ai/howto/how-to-upgrade-to-ai-repo.md
  add_capability: .ai/howto/how-to-add-capability.md

key_files:
  agents: AGENTS.md (primary AI agent entry point)
  manifest: plugins/PLUGIN_MANIFEST.yaml
  readme: README.md
  gitignore: .gitignore
  env: .env (local only, gitignored)

architecture:
  pattern: Plugin-based framework
  plugin_categories:
    - foundation (universal)
    - languages (language-specific)
    - infrastructure (deployment)
    - standards (quality)

  plugin_structure:
    required:
      - AGENT_INSTRUCTIONS.md
      - README.md
    optional:
      - templates/
      - configs/
      - howtos/

  orchestration:
    - Manifest-driven discovery
    - Interactive question flow
    - Custom roadmap generation
    - Sequential PR execution
    - Resume capability

source_material:
  repository: https://github.com/steve-e-jackson/durable-code-test
  extraction:
    - .ai folder structure
    - Makefile patterns
    - Docker setup
    - GitHub Actions workflows
    - Terraform workspace patterns
    - Pre-commit hooks
    - Standards documentation

development:
  current_phase: Phase 1 - Core Framework
  current_pr: PR3 - Plugin Manifest & Discovery Engine
  next_pr: PR4 - Plugin Template System

  progress:
    total_prs: 21
    completed: 3 (PR0, PR1, PR2)
    in_progress: 1 (PR3)
    remaining: 17

  priorities:
    - P0: Core framework (PR1-4)
    - P1: Language & infrastructure plugins (PR5-12)
    - P2: Standards plugins (PR13-16)
    - P3: Orchestrators (PR17-19)
    - P4: Launch (PR20-21)

contributing:
  guidelines: CONTRIBUTING.md (coming in PR21)
  plugin_creation: .ai/howto/how-to-create-a-plugin.md (coming soon)
  testing: Use test-empty-setup/, test-incremental-setup/, test-upgrade-existing/

notes_for_agents:
  - This is a self-referential repository (it uses the patterns it teaches)
  - All plugins should work standalone (without orchestrator)
  - State is tracked via roadmap/ai_projen_implementation/PROGRESS_TRACKER.md
  - Patterns extracted from durable-code-test (production-proven)
  - Framework grows through community contributions<|MERGE_RESOLUTION|>--- conflicted
+++ resolved
@@ -50,14 +50,6 @@
 
     plugin_docs:
       react_python_fullstack:
-<<<<<<< HEAD
-        location: plugins/applications/react-python-fullstack/ai-content/docs/react-python-fullstack/
-        terraform_docs:
-          - TERRAFORM_ARCHITECTURE.md
-          - DEPLOYMENT_GUIDE.md
-          - INFRASTRUCTURE_PRINCIPLES.md
-        description: Terraform infrastructure architecture and deployment documentation
-=======
         location: plugins/applications/react-python-fullstack/ai-content/docs/
         ui_docs:
           - UI_ARCHITECTURE.md
@@ -69,7 +61,6 @@
           - react-python-fullstack/DEPLOYMENT_GUIDE.md
           - react-python-fullstack/INFRASTRUCTURE_PRINCIPLES.md
         terraform_description: Terraform infrastructure architecture and deployment documentation
->>>>>>> 9c141782
 
   howto:
     location: .ai/howto/
@@ -118,14 +109,6 @@
 
       applications:
         react_python_fullstack:
-<<<<<<< HEAD
-          location: plugins/applications/react-python-fullstack/ai-content/howtos/react-python-fullstack/
-          terraform_howtos:
-            - how-to-manage-terraform-infrastructure.md
-            - how-to-deploy-to-aws.md
-            - how-to-setup-terraform-workspaces.md
-          description: Terraform deployment and infrastructure management for fullstack apps
-=======
           location: plugins/applications/react-python-fullstack/ai-content/howtos/
           ui_howtos:
             - how-to-modify-hero-section.md
@@ -139,7 +122,6 @@
             - react-python-fullstack/how-to-deploy-to-aws.md
             - react-python-fullstack/how-to-setup-terraform-workspaces.md
           terraform_description: Terraform deployment and infrastructure management for fullstack apps
->>>>>>> 9c141782
 
     discovery:
       # How AI agents discover available how-tos
